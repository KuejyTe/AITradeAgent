from pydantic_settings import BaseSettings
from typing import List, Optional


class Settings(BaseSettings):
    PROJECT_NAME: str = "AITradeAgent"
    VERSION: str = "1.0.0"
    API_V1_STR: str = "/api/v1"

    # CORS
    BACKEND_CORS_ORIGINS: List[str] = ["http://localhost:5173", "http://localhost:3000"]

    # Database
    DATABASE_URL: Optional[str] = None
    DB_POOL_SIZE: int = 10
    DB_MAX_OVERFLOW: int = 20
    DB_POOL_TIMEOUT: int = 30
    DB_POOL_RECYCLE: int = 1800

    # WebSocket
    WS_MESSAGE_QUEUE_SIZE: int = 100

    # Environment
    ENVIRONMENT: str = "development"
    DEBUG: bool = True

    # OKX API Configuration
    OKX_API_KEY: Optional[str] = None
    OKX_SECRET_KEY: Optional[str] = None
    OKX_PASSPHRASE: Optional[str] = None
    OKX_API_BASE_URL: str = "https://www.okx.com"
    OKX_WS_PUBLIC_URL: str = "wss://ws.okx.com:8443/ws/v5/public"
    OKX_WS_PRIVATE_URL: str = "wss://ws.okx.com:8443/ws/v5/private"
<<<<<<< HEAD

=======
    
    # Redis Configuration
    REDIS_URL: str = "redis://localhost:6379"
    
    # Data Collector Configuration
    DATA_COLLECTOR_CONFIG: dict = {
        "instruments": ["BTC-USDT", "ETH-USDT", "BNB-USDT"],
        "candle_bars": ["1m", "5m", "15m", "1H", "1D"],
        "enable_order_book": True,
        "cache_enabled": True,
        "retention_days": 90
    }
    
>>>>>>> 966b302e
    class Config:
        env_file = ".env"
        case_sensitive = True


settings = Settings()<|MERGE_RESOLUTION|>--- conflicted
+++ resolved
@@ -1,56 +1,45 @@
-from pydantic_settings import BaseSettings
-from typing import List, Optional
-
+from pydantic import BaseSettings, Field
+from typing import Optional
 
 class Settings(BaseSettings):
-    PROJECT_NAME: str = "AITradeAgent"
-    VERSION: str = "1.0.0"
-    API_V1_STR: str = "/api/v1"
+    # 应用配置
+    app_name: str = "AITradeAgent"
+    environment: str = Field("development", env="ENVIRONMENT")
+    debug: bool = Field(False, env="DEBUG")
+    
+    # 欧易API
+    okx_api_key: str = Field("", env="OKX_API_KEY")
+    okx_secret_key: str = Field("", env="OKX_SECRET_KEY")
+    okx_passphrase: str = Field("", env="OKX_PASSPHRASE")
+    okx_api_base_url: str = Field("https://www.okx.com", env="OKX_API_BASE_URL")
+    okx_ws_public_url: str = Field("wss://ws.okx.com:8443/ws/v5/public", env="OKX_WS_PUBLIC_URL")
+    okx_ws_private_url: str = Field("wss://ws.okx.com:8443/ws/v5/private", env="OKX_WS_PRIVATE_URL")
+    
+    # 数据库配置
+    database_url: str = Field(..., env="DATABASE_URL")
+    db_pool_size: int = Field(10, env="DB_POOL_SIZE")
+    db_max_overflow: int = Field(20, env="DB_MAX_OVERFLOW")
+    db_echo: bool = Field(False, env="DB_ECHO")
+    
+    # Redis配置（可选）
+    redis_url: Optional[str] = Field(None, env="REDIS_URL")
+    
+    # 安全配置
+    secret_key: str = Field(..., env="SECRET_KEY")
+    jwt_expiration_hours: int = Field(24, env="JWT_EXPIRATION_HOURS")
+    
+    # 日志配置
+    log_level: str = Field("INFO", env="LOG_LEVEL")
+    log_file: str = Field("logs/app.log", env="LOG_FILE")
+    
+    # 交易配置
+    default_trade_amount: float = Field(100, env="DEFAULT_TRADE_AMOUNT")
+    max_position_size: float = Field(10000, env="MAX_POSITION_SIZE")
+    risk_percentage: float = Field(0.02, env="RISK_PERCENTAGE")
 
-    # CORS
-    BACKEND_CORS_ORIGINS: List[str] = ["http://localhost:5173", "http://localhost:3000"]
-
-    # Database
-    DATABASE_URL: Optional[str] = None
-    DB_POOL_SIZE: int = 10
-    DB_MAX_OVERFLOW: int = 20
-    DB_POOL_TIMEOUT: int = 30
-    DB_POOL_RECYCLE: int = 1800
-
-    # WebSocket
-    WS_MESSAGE_QUEUE_SIZE: int = 100
-
-    # Environment
-    ENVIRONMENT: str = "development"
-    DEBUG: bool = True
-
-    # OKX API Configuration
-    OKX_API_KEY: Optional[str] = None
-    OKX_SECRET_KEY: Optional[str] = None
-    OKX_PASSPHRASE: Optional[str] = None
-    OKX_API_BASE_URL: str = "https://www.okx.com"
-    OKX_WS_PUBLIC_URL: str = "wss://ws.okx.com:8443/ws/v5/public"
-    OKX_WS_PRIVATE_URL: str = "wss://ws.okx.com:8443/ws/v5/private"
-<<<<<<< HEAD
-
-=======
+    class Config:
+    env_file = ".env"
+    case_sensitive = False
     
-    # Redis Configuration
-    REDIS_URL: str = "redis://localhost:6379"
-    
-    # Data Collector Configuration
-    DATA_COLLECTOR_CONFIG: dict = {
-        "instruments": ["BTC-USDT", "ETH-USDT", "BNB-USDT"],
-        "candle_bars": ["1m", "5m", "15m", "1H", "1D"],
-        "enable_order_book": True,
-        "cache_enabled": True,
-        "retention_days": 90
-    }
-    
->>>>>>> 966b302e
-    class Config:
-        env_file = ".env"
-        case_sensitive = True
-
-
-settings = Settings()+    全局配置实例
+    settings = Settings()